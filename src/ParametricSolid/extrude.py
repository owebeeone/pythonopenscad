'''
Created on 7 Jan 2021

@author: gianni
'''

from dataclasses import dataclass

from frozendict import frozendict

import ParametricSolid.core as core
import ParametricSolid.linear as l
import numpy as np


class DuplicateNameException(Exception):
    '''The name requested is already used.'''

class MoveNotAllowedException(Exception):
    '''Attempt to insert a move in a closed path.'''
    
class InvalidSplineParametersException(Exception):
    '''PathBuiler.spine requires 3 control points or 2 points and a length.'''
    
class IncorrectAnchorArgsException(Exception):
    '''Unable to interpret args.'''
    
class UnknownOperationException(Exception):
    '''Requested anchor is not found.'''
    
class UnableToFitCircleWithGivenParameters(Exception):
    '''There was no solution to the requested arc. Try a spline.'''


EPSILON=1e-12

def strict_t_or_none(v, t):
    if v is None or v == 'None':
        return None
    
    if isinstance(v, str):
        raise TypeError(
            'Was provided a string value but expecting a numeric value or None.')
    return t(v)


def strict_int_or_none(v):
    return strict_t_or_none(v, int)

def strict_float_or_none(v):
    return strict_t_or_none(v, float)

LIST_2_FLOAT_OR_NONE = l.list_of(strict_float_or_none, len_min_max=(2, 2), fill_to_min='None')
LIST_2_INT_OR_NONE = l.list_of(strict_float_or_none, len_min_max=(2, 2), fill_to_min='None')
LIST_2_FLOAT = l.list_of(l.strict_float, len_min_max=(2, 3), fill_to_min=0.0)
LIST_3_FLOAT = l.list_of(l.strict_float, len_min_max=(3, 3), fill_to_min=0.0)
LIST_3X2_FLOAT = l.list_of(LIST_2_FLOAT, len_min_max=(3, 3), fill_to_min=None)
LIST_23X2_FLOAT = l.list_of(LIST_2_FLOAT, len_min_max=(2, 3), fill_to_min=None)

def _vlen(v):
    return np.sqrt(np.sum(v**2))

def _normalize(v):
    return v / _vlen(v)


@dataclass(frozen=True)
class CubicSpline():
    '''Cubic spline evaluator, extents and inflection point finder.'''
    p: object
    dimensions: int=2
    
    COEFFICIENTS=np.array([
        [-1.,  3, -3,  1 ],
        [  3, -6,  3,  0 ],
        [ -3,  3,  0,  0 ],
        [  1,  0,  0,  0 ]])
    

    def _dcoeffs_builder(dims):
        zero_order_derivative_coeffs=np.array([[1.] * dims, [1] * dims, [1] * dims, [1] * dims])
        derivative_coeffs=np.array([[3.] * dims, [2] * dims, [1] * dims, [0] * dims])
        second_derivative=np.array([[6] * dims, [2] * dims, [0] * dims, [0] * dims])
        return (zero_order_derivative_coeffs, derivative_coeffs, second_derivative)
    
    DERIVATIVE_COEFFS = tuple((
        _dcoeffs_builder(1), 
        _dcoeffs_builder(2), 
        _dcoeffs_builder(3), ))
    
    def _dcoeffs(self, deivative_order):
        return self.DERIVATIVE_COEFFS[self.dimensions - 1][deivative_order]
    
    class InvalidTypeForP(Exception):
        '''The parameter p must be a numpy.ndarray.'''
        
    def __post_init__(self):
        object.__setattr__(self, 'coefs', np.matmul(self.COEFFICIENTS, self.p))
    
    def _make_ta3(self, t):
        t2 = t * t
        t3 = t2 * t
        ta = [c * self.dimensions for c in [[t3], [t2], [t], [1]]]
        return ta
        
    def _make_ta2(self, t):
        t2 = t * t
        ta = [c * self.dimensions for c in [[t2], [t], [1], [0]]]
        return ta
    
    def evaluate(self, t):
        return np.sum(np.multiply(self.coefs, self._make_ta3(t)), axis=0)
    
  
    @classmethod
    def find_roots(cls, a, b, c, *, t_range=(0.0, 1.0)):
        '''Find roots of quaratic polynomial that are between t_range.'''
        # a, b, c are quadratic coefficients i.e. at^2 + bt + c
        if a == 0:
            # Degenerate curve is a linear. Only one possible root.
            if b == 0:
                # Degenerate curve is constant so there is no 0 gradient.
                return ()
            t = -c / b
            
            return (t,) if  t >= t_range[0] and t <= t_range[1] else ()
    
        b2_4ac = b * b - 4 * a * c;
        if b2_4ac < 0:
            # Complex roots - no answer.
            return ()
    
        sqrt_b2_4ac = np.sqrt(b2_4ac)
        two_a = 2 * a
    
        values = ((-b + sqrt_b2_4ac) / two_a, (-b - sqrt_b2_4ac) / two_a)
        return tuple(t for t in values if t >= t_range[0] and t <= t_range[1])
    
    # Solve for minima and maxima over t. There are two possible locations 
    # for each axis. The results for t outside of the bounds 0-1 are ignored
    # since the cubic spline is only interpolated in those bounds.
    def curve_maxima_minima_t(self, t_range=(0.0, 1.0)):
        '''Returns a dict with an entry for each dimension containing a list of
        t for each minima or maxima found.'''
        # Splines are defined only for t in the range [0..1] however the curve may
        # go beyond those points. Each axis has a potential of two roots.
        d_coefs = self.coefs * self._dcoeffs(1)
        return dict((i, self.find_roots(*(d_coefs[0:3, i]), t_range=t_range)) 
                    for i in range(self.dimensions))
    
    
    def cuve_inflexion_t(self, t_range=(0.0, 1.0)):
        '''Returns a dict with an entry for each dimension containing a list of
        t for each inflection point found.'''
        # Splines are defined only for t in the range [0..1] however the curve may
        # go beyond those points. Each axis has a potential of two roots.
        d_coefs = self.coefs * self._dcoeffs(2)
        return dict((i, self.find_roots(0., *(d_coefs[0:2, i]), t_range=t_range))
                    for i in range(self.dimensions))
    
    def derivative(self, t):
        return -np.sum(
            np.multiply(
                np.multiply(self.coefs, self._dcoeffs(1)), self._make_ta2(t)), axis=0)
    
    def normal2d(self, t, dims=[0, 1]):
        '''Returns the normal to the curve at t for the 2 given dimensions.'''
        d = self.derivative(t)
        vr = np.array([d[dims[0]], -d[dims[1]]])
        l = np.sqrt(np.sum(vr**2))
        return vr / l
    
    def extents(self):
        roots = self.curve_maxima_minima_t()
        
        minima_maxima = []

        start = self.p[0]
        end = self.p[3]
        for i in range(self.dimensions):
            v = [float(start[i]), float(end[i])]
            v.extend(tuple((self.evaluate(t)[i] for t in roots[i] if t >= 0 and t <= 1),))
            minima_maxima.append([np.min(v), np.max(v)])
    
        return np.transpose(minima_maxima)


def _normal_of_2d(v1, v2, dims=[0, 1]):
    vr = np.array(v1)
    vr[dims[0]] = v1[dims[1]] - v2[dims[1]]
    vr[dims[1]] = v2[dims[0]] - v1[dims[0]]
    l = np.sqrt(np.sum(vr * vr))
    return vr / l

    
@dataclass(frozen=True)
class Path():
    ops: tuple
    name_map: frozendict

    def get_node(self, name):
        return self.name_map.get(name, None)
    
    def extents(self):
        extents = None
        for op in self.ops:
            cur = op.extents()
            if cur is None:
                continue
            cur = np.transpose(op.extents())
            if extents is None:
                extents = cur
            else:
                extents = [
                    [min(v1[0], v2[0]), max(v1[1], v2[1])] 
                    for v1, v2 in zip(extents, cur)]
                
        return np.transpose(extents)
    
    def build(self, meta_data):
        path_builder = []
        start_indexes = []
        map_builder = []
        for op in self.ops:
            op.populate(path_builder, start_indexes, map_builder, meta_data)
        return (np.array(path_builder), start_indexes, map_builder)
    
    def points(self, meta_data):
        points, _, _ = self.build(meta_data)
        return points

    def polygons(self, meta_data):
        points, start_indexes, map_ops = self.build(meta_data)
        if len(start_indexes) == 1:
            return (points,)
        
        indexes = start_indexes + [len(points),]
        return (points, 
                (tuple(tuple(range(indexes[i], indexes[i+1])) for i in range(len(start_indexes)))))

    def transform_to_builder(self, m):
        '''Returns a PathBuilder with the new transformed path.'''
        builder = PathBuilder()
        
        for op in self.ops:
            builder.add_op_with_params(op.transform(m), op.name)
        return builder
            
    def transform(self, m):
        return self.transform_to_builder(m).build()
    
def to_gvector(np_array):
    if len(np_array) == 2:
        return l.GVector([np_array[0], np_array[1], 0, 1])
    else:
        return l.GVector(np_array)
    
    
# Solution derived from https://planetcalc.com/8116/
def solve_circle_3_points(p1, p2, p3): 
    '''Returns the centre and radius of a circle that passes the 3 given points or and empty
    tuple if the points are colinear.'''
    
    p = np.array([p1, p2, p3])
    
    m = np.array([
        np.concatenate((p[0] * 2, [1])),
        np.concatenate((p[1] * 2, [1])),
        np.concatenate((p[2] * 2, [1]))
        ])

    try:
        mi = np.linalg.inv(m)
    except np.linalg.LinAlgError:
        return (None, None)
    
    v1 = -np.sum(p **2, axis=1)
    
    abc = np.matmul(mi, v1)
    centre = -abc[0:2]
    radius = np.sqrt(np.sum(centre **2) - abc[2])
    
    return (centre, radius)

def find_a_b_c_from_point_tangent(p, t):
    '''Given a point and direction of a line (t) compute the parameter (a, b, c) for the line:
    described by ax + by = c. Returns [a, b, c], p (as an numpy array) and t but also  normalized 
    (in both length and direction).
    '''
    p = np.array(p)
    t = np.array(t)
    tn = t / _vlen(t)
     
    a = tn[1]
    b = -tn[0]
    c = np.linalg.det([p, tn])
    
    l = np.array([a, b, c])
    if a < 0:
        l = -l
    elif a == 0 and b < 0:
        l = -l
        
    return l, p, t

def find_2d_line_intersection(l1, l2):
    '''Finds the point of intersection of l1 and l2. l1 and l2 are 3x1 quantities
    defined by [a, b, c] where ax + by = c defines the line.
    [a, b] should be normalized (vector length = 1).
    Returns the point of intersection, 0 if the lines are parallel or 1 if the lines are
    identical.
    Derived from the use of Cramer's rule.:
    https://math.libretexts.org/Bookshelves/Precalculus/Book%3A_Precalculus_(OpenStax)/\
    09%3A_Systems_of_Equations_and_Inequalities/9.08%3A_Solving_Systems_with_Cramer's_Rule
    '''
    m = np.array([l1[0:2], l2[0:2]])
    d = np.linalg.det(m)
    mT = np.transpose(m)
    
    if np.abs(d) < EPSILON:
        # if the c values are the same then the normals are the same line meaning that
        # the lines are colinear. If the c values are the same, then the lines are identical.
        if np.abs(l1[2] - l2[2]) < EPSILON:
            # lines are identical.
            return ('identical')
        else:
            return ('parallel')
    else:
        cn = np.array([l1[2], l2[2]])
        return np.array([np.linalg.det([cn, mT[1]]) / d, np.linalg.det([mT[0], cn]) / d])

def solve_circle_tangent_point(p1, t1, p2):
    '''Returns the (centre, radius) tuple of the circle whose tangent is p1, t1 second
    point is p2.'''
    # The centre must lie in the perpendicular to the tangent.
    l1, p1, tn1 = find_a_b_c_from_point_tangent(p1, [-t1[1], t1[0]])
    
    # The second line is defined by keeping the centre equidistant from p1 and p2
    # i.e.
    # len(p1-C) == len(p2-c)
    a = 2 * (p2[0] - p1[0])
    b = 2 * (p2[1] - p1[1])
    c = p2[0]**2 - p1[0]**2 + p2[1]**2 - p1[1]**2
    
    l2 = np.array([a, b, c])
    l2 = l2 / (np.sign(a if a != 0 else b) * _vlen(l2[0:2]))
    
    centre = find_2d_line_intersection(l1, l2)
    if isinstance(centre[0], str):
        return (None, None)
    
    radius = np.sqrt(np.sum((centre - p1) ** 2))
    return (centre, radius)

def solve_circle_tangent_radius(p, t, r):
    '''Finds the centre of the circle described by a tangent and a radius.
    Returns (centre, radius)'''
    p = np.array(p)
    t = np.array(t)
    tn = _normalize(t)
    centre = p + r * np.array(-tn[1, t[0]])
    return (centre, r)


def solve_circle_2_point_radius(p1, p2, r, left=True):
    '''Finds the centre of the circle described by a tangent and a circle and a radius.
    Returns (centre, radius)'''
    p1 = np.array(p1)
    p2 = np.array(p2)
    pd = p2 - p1
    leng = np.sqrt(np.sum(pd **2)) / 2
    pdn = pd / (2 * leng)
    if len * r:
        return (None, None)
    if np.abs(len - r) < EPSILON:
        centre = (p1 + p2) / 2
        return (centre, r)
    opp_side = np.sqrt(r**2 - len **2)
    if left:
        dir = np.array([-pdn[1], pdn[0]]) #+90 degrees
    else:
        dir = np.array([pdn[1], -pdn[0]]) #-90 degrees
    centre = (p1 + p2) / 2 + dir * opp_side
    return (centre, r)

@dataclass()
class CircularArc:
    start_angle: float  # Angles in radians
    span_angle: float   # Angles in radians
    radius: float
    centre: np.array
    
    def derivative(self, t):
        '''Returns the derivative (direction of the curve at t).'''
        angle = t * self.span_angle + self.start_angle
        d = -1 if self.span_angle < 0 else 1
        return d * np.array([np.sin(angle), -np.cos(angle)])
    
    def normal2d(self, t):
        '''Returns the normal to the curve at t.'''
        ddt = self.derivative(t)
        return np.array([ddt[1], -ddt[0]])
    
    def extents(self):
        sa = self.start_angle
        ea = sa + self.span_ang
        r = self.radius
        result = [
            np.array([r * np.sin(sa), r * np.cos(sa) ]) + self.centre,
            np.array([r * np.sin(ea), r * np.cos(ea) ]) + self.centre]
        
        sai = sa * 2 / np.pi
        eai = sa * 2 / np.pi
        angle_dir = 1. if self.span_angle >= 0 else -1.
        count = 1
        while count < (eai - sai) * angle_dir and count < 4:
            _, ai = np.modf(sai + count * angle_dir)
            angle = ai * (np.pi / 2)
            result.append(
                np.array([r * np.sin(angle), r * np.cos(angle) ]) + self.centre)
            ++count

        return np.transpose(result)

    def evaluate(self, t):
        angle = t * self.span_angle + self.start_angle
        return np.array([np.cos(angle), np.sin(angle)]) * self.radius + self.centre
  

@dataclass()
class PathBuilder():
    ops: list
    name_map: dict
    multi: bool=False
    
    class OpBase:
        def _as_non_defaults_dict(self):
            return dict((k, getattr(self, k)) 
                        for k in self.__annotations__.keys() 
                            if not getattr(self, k) is None and k != 'prev_op')
    
    @dataclass(frozen=True)
    class _LineTo(OpBase):
        '''Line segment from current position.'''
        point: np.array
        prev_op: object
        name: str=None
            
        def lastPosition(self):
            return self.point
        
        def populate(self, path_builder, start_indexes, map_builder, meta_data):
            path_builder.append(self.point)
            map_builder.append((self,))
            
        def direction(self, t):
            return self.point - self.prev_op.lastPosition()
        
        def direction_normalized(self, t):
            return _normalize(self.direction(t))
        
        def normal2d(self, t, dims=[0, 1]):
            return _normal_of_2d(self.prev_op.lastPosition(), self.point, dims)
        
        def extents(self):
            p0 = self.prev_op.lastPosition()
            p1 = self.point
            return np.transpose(
                list(([p0[k], p1[k]] if p0[k] < p1[k] else [p1[k], p0[k]]) for k in range(len(p0))))
            
        def position(self, t):
            return self.point + (t - 1) * self.direction(0)
        
        def transform(self, m):
            params = self._as_non_defaults_dict()
            params['point'] = (m * to_gvector(self.point)).A[0:len(self.point)]
            return (self.__class__, params)
            
    
    @dataclass(frozen=True)
    class _MoveTo(OpBase):
        '''Move to position.'''
        point: np.array
        prev_op: object
        name: str=None
            
        def lastPosition(self):
            return self.point
        
        def populate(self, path_builder, start_indexes, map_builder, meta_data):
            path_builder.append(self.point)
            start_indexes.append(len(path_builder))
            map_builder.append((self,))
            
        def direction(self, t):
            return None
            
        def direction_normalized(self, t):
            return None
        
        def normal2d(self, t, dims=[0, 1]):
            return None
        
        def extents(self):
            return None
        
        def position(self, t):
            return self.point  # Move is associated only with the move point. 

        def transform(self, m):
            params = self._as_non_defaults_dict()
            params['point'] = (m * to_gvector(self.point)).A[0:len(self.point)]
            return (self.__class__, params)
            

    @dataclass(frozen=True)
    class _SplineTo(OpBase):
        '''Cubic Bezier Spline to.'''
        points: np.array
        prev_op: object
        name: str=None
        meta_data: object=None
        
        def __post_init__(self):
            to_cat = [[self.prev_op.lastPosition()],  self.points]
            spline_points = np.concatenate(to_cat)
            object.__setattr__(self, 'spline', CubicSpline(spline_points))
            
        def lastPosition(self):
            return self.points[2]
            
        def populate(self, path_builder, start_indexes, map_builder, meta_data):
            if (self.meta_data):
                meta_data = self.meta_data
    
            count = meta_data.fn
            if not count:
                count = 10
    
            for i in range(1, count + 1):
                t = float(i) / float(count)
                point = self.spline.evaluate(t)
                path_builder.append(point)
                map_builder.append((self, t, count))
    
        def direction(self, t):
            return -self.spline.derivative(t)
        
        def direction_normalized(self, t):
            return _normalize(self.direction(t))
        
        def normal2d(self, t, dims=[0, 1]):
            return self.spline.normal2d(t, dims)
        
        def extents(self):
            return self.spline.extents()
        
        def position(self, t):
            if t < 0:
                return self.direction(0) * t + self.prev_op.lastPosition()
            elif t > 1:
                return self.direction(1) * t + self.points[2]
            return self.spline.evaluate(t)
        
        def transform(self, m):
            points = list((m * to_gvector(p)).A[0:len(p)] for p in self.points)
            points = np.array(LIST_23X2_FLOAT(points))
            params = self._as_non_defaults_dict()
            params['points'] = points
            return (self.__class__, params)
    
        
    @dataclass(frozen=True)
    class _ArcTo(OpBase):
        '''Draw a circular arc.'''
        end_point: np.array
        centre: np.array
        path_direction: bool
        prev_op: object
        name: str=None
        meta_data: object=None
        
        def __post_init__(self):
            
            start_point = self.prev_op.lastPosition()
            r_start = start_point - self.centre
            radius_start = _vlen(r_start)
            r_end = self.end_point - self.centre
            radius_end = _vlen(r_end)
            assert np.abs(radius_start - radius_end) < EPSILON, (
                'start and end point radius should be the same')
            start_angle = np.arctan2(r_start[1] / radius_start, r_start[0] / radius_start)
            end_angle = np.arctan2(r_end[1] / radius_start, r_end[0] / radius_start)
            span_angle = end_angle - start_angle
            if self.path_direction:
                span_angle = -span_angle
            object.__setattr__(self, 'arcto', CircularArc(
                start_angle, span_angle, radius_start, self.centre))
            
        def lastPosition(self):
            return self.end_point
            
        def populate(self, path_builder, start_indexes, map_builder, meta_data):
            if (self.meta_data):
                meta_data = self.meta_data
    
            count = meta_data.fn
            if not count:
                count = 10
                
            for i in range(1, count + 1):
                t = float(i) / float(count)
                point = self.arcto.evaluate(t)
                path_builder.append(point)
                map_builder.append((self, t, count))
    
        def direction(self, t):
            return self.arcto.derivative(t)
        
        def direction_normalized(self, t):
            return _normalize(self.direction(t))
        
        def normal2d(self, t, dims=[0, 1]):
            return self.arcto.normal2d(t)
        
        def extents(self):
            return self.arcto.extents()
        
        def position(self, t):
            if t < 0:
                return self.direction(0) * t + self.prev_op.lastPosition()
            elif t > 1:
                return self.direction(1) * t + self.end_point
            return self.arcto.evaluate(t)
        
        def transform(self, m):
            end_point = (m * to_gvector(self.end_point)).A[0:len(self.end_point)]
            centre = (m * to_gvector(self.centre)).A[0:len(self.centre)]
            params = {
                'end_point': end_point,
                'centre': centre,
                'path_direction': self.path_direction}
            return (self.__class__, params)
    
    
    def __init__(self, multi=False):
        self.ops = []
        self.name_map = {}
        self.multi = multi
        
    def add_op(self, op):
        if op.name:
            if op.name in self.name_map:
                raise DuplicateNameException(f'Duplicate name ({op.name!r}) is already used.')
            self.name_map[op.name] = op
        self.ops.append(op)
        return self
    
    def add_op_with_params(self, op_parts, op_name=None):
        params_dict = op_parts[1]
        params_dict['prev_op'] = self.last_op()
        if op_name:
            params_dict['name'] = op_name
        return self.add_op((op_parts[0])(**params_dict))

    def last_op(self):
        return self.ops[-1] if self.ops else None
        
    def move(self, point, name=None):
        if not self.multi and self.ops:
            raise MoveNotAllowedException(f'Move is not allowed in non multi-path builder.')
        return self.add_op(self._MoveTo(np.array(LIST_2_FLOAT(point)),
                                        prev_op=self.last_op(), name=name))
                        
    def line(self, point, name=None):
        assert len(self.ops) > 0, "Cannot line to without starting point"
        return self.add_op(self._LineTo(np.array(LIST_2_FLOAT(point)), 
                                        prev_op=self.last_op(), name=name))
             
    def spline(self, points, name=None, metadata=None, 
               cv_len=(None, None), degrees=(0, 0), radians=(0, 0), rel_len=None):
        '''Adds a spline node to the path.
        Args:
            points: Either 3 point list (first control point is the last point) or a 
                    2 point list and cv_len with the first element set to the distance 
                    the control point follows along the previous operations last direction.
            cv_len: If provided will force the length of the control point (1 an 2)
                    to be the given length.
            name: The name of this node. Naming a node will make it an anchor.
            metadata: Provides parameters for rendering that override the renderer metadata.
            degrees: A 2 tuple that contains a rotation angle for control points 1 and 2
                    respectively.
            radians: line degrees but in radians. If radians are provided they override any
                    degrees values provided.
            rel_len: Forces control points to have relatively the same length as the
                    distance from the end points. If cv_len is set it is used as a multiplier.
        '''
        assert len(self.ops) > 0, "Cannot line to without starting point"
        degrees = LIST_2_INT_OR_NONE(degrees) if degrees else (None, None)
        radians = LIST_2_INT_OR_NONE(radians) if radians else (None, None)
        cv_len = LIST_2_FLOAT_OR_NONE(cv_len) if cv_len else (None, None)
        points = np.array(LIST_23X2_FLOAT(points))
        if len(points) == 2:
            if cv_len[0] is None:
                raise InvalidSplineParametersException(
                    'Only 2 control points provided so the direction of the previous operation'
                    ' will be used but a size (in cv_len. This needs a control vector size.')
            if self.last_op().direction_normalized(1.0) is None:
                raise InvalidSplineParametersException(
                    'Only 2 control points provided so the direction of the previous operation'
                    ' will be used but the previous operation (move) does not provide direction.')
            cv0 = self.last_op().lastPosition()
            cv1 = self.last_op().direction_normalized(1.0) * cv_len[0] + cv0
            cv2 = points[0]
            cv3 = points[1]
        else:
            cv0 = self.last_op().lastPosition()
            cv1 = points[0]
            cv2 = points[1]
            cv3 = points[2]
        if not rel_len is None:
            l = np.sqrt(np.sum((cv0 - cv3)**2))
            cv_len = tuple(rel_len * l if v is None else v * l * rel_len for v in cv_len)
        cv1 = self.squeeze_and_rot(cv0, cv1, cv_len[0], degrees[0], radians[0])
        cv2 = self.squeeze_and_rot(cv3, cv2, cv_len[1], degrees[1], radians[1])
        
        points = np.array(LIST_3X2_FLOAT([cv1, cv2, cv3]))
        return self.add_op(
            self._SplineTo(points, prev_op=self.last_op(), name=name, meta_data=metadata))
    
    def arc_points(self, middle, last, name=None, metadata=None):
        '''Defines a circular arc starting at the previous operator's end point
        and passing through middle and ending at last.'''
        start = self.last_op().lastPosition()
        centre, radius = solve_circle_3_points(start, middle, last)
        n_points = np.array([start - centre, middle - centre, last - centre]) / radius
        start_angle = np.arctan2(n_points[0][0], n_points[0][1])
        middle_delta = np.arctan2(n_points[0][0], n_points[0][1]) - start_angle
        end_delta = np.arctan2(n_points[0][0], n_points[0][1]) - start_angle

        angle_dir = -1 if end_delta > 0 else  1
        
        path_direction = angle_dir > 0
        
        return self.add_op(self._ArcTo(last, centre, path_direction, name, metadata))
    
    def arc_tangent_point(self, last, degrees=0, radians=None, direction=None, 
                          name=None, metadata=None):
        '''Defines a circular arc starting at the previous operator's end point
        and ending at last. The tangent  .'''
        start = self.last_op().lastPosition()
        if direction is None:
            direction = self.last_op().direction_normalized(1.0)
        else:
            direction = _normalize(direction)
        
        t_dir = (
            l.rotZ(degrees=degrees, radians=radians) * to_gvector(direction))
        direction = t_dir.A[0:len(direction)]
        centre, radius = solve_circle_tangent_point(start, direction, last)
        if centre is None:
            # This degenerates to a line.
            return self.line(last, name=name)
        n_points = np.array([start - centre, last - centre]) / radius
        start_angle = np.arctan2(n_points[0][1], n_points[0][0])
        end_angle = np.arctan2(n_points[1][1], n_points[1][0])
        end_delta = end_angle - start_angle
        c_dir = l.GVector([-np.sin(start_angle), np.cos(start_angle), 0])
        
        path_direction = t_dir.dot3D(c_dir) < 0
        
        return self.add_op(self._ArcTo(
            last, centre, path_direction, 
            prev_op=self.last_op(), name=name, meta_data=metadata))
    
    def squeeze_and_rot(self, point, control, cv_len, degrees, radians):
        if cv_len is None and not degrees and not radians:
            return control
        gpoint = l.GVector(LIST_3_FLOAT(point))
        gcontrol = l.GVector(LIST_3_FLOAT(control))
        g_rel = (gcontrol - gpoint)
<<<<<<< HEAD
        if not cv_len is None and g_rel.length() > EPSILON:
=======
        
        if g_rel.length() > EPSILON and not cv_len is None:
>>>>>>> e2fd138e
            g_rel = g_rel.N * cv_len

        if radians:
            g_rel = l.rotZ(radians=radians) * g_rel
        elif degrees:
            g_rel = l.rotZ(degrees=degrees) * g_rel
            
        return (gpoint + g_rel).A[0:len(point)]
        

    def get_node(self, name):
        return self.name_map.get(name, None)
    
    def build(self):
        return Path(tuple(self.ops), frozendict(self.name_map))
    

class ExtrudedShape(core.Shape):
        
    def has_anchor(self, name):
        return name in self.anchorscad.anchors or name in self.path.name_map
    
    def anchor_names(self):
        return tuple(self.anchorscad.anchors.keys()) + tuple(self.path.name_map.keys())
    
    def at(self, anchor_name, *args, **kwds):
        spec = self.anchorscad.get(anchor_name)
        if spec:
            func = spec[0]
            try:
                return func(self, *args, **kwds)
            except TypeError as ex:
                raise IncorrectAnchorArgsException(
                    f'{ex}\nAttempted to call {anchor_name} on {self.__class__.__name__}'
                    f' with args={args!r} kwds={kwds!r}') from ex
        else:
            return self.node(anchor_name, *args, forward=False, **kwds)
            
    def to_3d_from_2d(self, vec_2d, h=0):
        return l.IDENTITY * l.GVector([vec_2d[0], vec_2d[1], h])
    
    @core.anchor('Anchor to the path for a given operation.')
    def node(self, path_node_name, *args, op='edge', forward=True, **kwds):
        if op == 'edge':
            return self.edge(path_node_name, *args, **kwds)
        
        op = self.path.name_map.get(path_node_name)
        if core.Shape.has_anchor(self, op) and forward:
            return self.at(op, path_node_name, *args, forward=False, **kwds)
        raise UnknownOperationException(
            f'Undefined anchor operation {op!r} for node {path_node_name!r}.')
        
    def eval_z_vector(self, h):
        return l.GVector([0, 0, h])
    

@core.shape('linear_extrude')
@dataclass
class LinearExtrude(ExtrudedShape):
    '''Generates a linear extrusion of a given Path.'''
    path: Path
    h: float=100
    twist: float=0.0
    slices: int=None
    scale: float=(1.0, 1.0)  # (x, y)
    fn: int=None
    
    SCALE=2
    
    EXAMPLE_SHAPE_ARGS=core.args(
        PathBuilder()
            .move([0, 0])
            .line([100 * SCALE, 0], 'linear')
            .spline([[150 * SCALE, 100 * SCALE], [20 * SCALE, 100 * SCALE]],
                     name='curve', cv_len=(0.5,0.4), degrees=(90,), rel_len=0.8)
            .line([0, 100 * SCALE], 'linear2')
            .line([0, 0], 'linear3')
            .build(),
        h=80,
        fn=30,
        twist=45,
        slices=40,
        scale=(1, 0.3)
        )

    EXAMPLE_ANCHORS=(
                core.surface_args('edge', 'linear', 0.5),
                core.surface_args('linear2', 0.5, 10),
                core.surface_args('linear2', 0, 40),
                core.surface_args('linear2', 1, 40),
                core.surface_args('linear3', 0.5, 20, None, True, True),
                core.surface_args('curve', 0, 40),
                core.surface_args('curve', 0.1, rh=0.9),
                core.surface_args('curve', 0.2, 40),
                core.surface_args('curve', 0.3, 40),
                core.surface_args('curve', 0.4, 40),
                core.surface_args('curve', 0.5, 40, None, True, True),
                core.surface_args('curve', 0.6, 40, None, True, True),
                core.surface_args('curve', 0.7, 40, None, True, True),
                core.surface_args('curve', 0.8, 40, None, True, True),
                core.surface_args('curve', 0.9, 40, None, True, True),
                core.surface_args('curve', 1, 40, None, True, True),
                core.surface_args('linear2', 0.1, rh=0.9),
                core.surface_args('linear2', 0.5, 0.9, True, True),
                core.surface_args('linear2', 1.0, rh=0.9),
                )

    def render(self, renderer):
        polygon = renderer.model.Polygon(*self.path.polygons(renderer.get_current_attributes()))
        params = core.fill_params(
            self, renderer, ('fn',), exclude=('path',), xlation_table={'h': 'height'})
        return renderer.add(renderer.model.linear_extrude(**params)(polygon))
    
    def _z_radians_scale_align(self, rel_h, twist_vector):
        xelipse_max = self.scale[0] * rel_h + (1 - rel_h)
        yelipse_max = self.scale[1] * rel_h + (1 - rel_h)
        eliplse_angle = np.arctan2(xelipse_max * twist_vector.y, yelipse_max * twist_vector.x)
        circle_angle = np.arctan2(twist_vector.y, twist_vector.x)
        return eliplse_angle - circle_angle
        
    
    @core.anchor('Anchor to the path edge and surface.')
    def edge(self, path_node_name, t=0, h=0, rh=None, align_twist=False, align_scale=False):
        '''Anchors to the edge and surface of the linear extrusion.
        Args:
            path_node_name: The path node name to attach to.
            t: 0 to 1 being the beginning and end of the segment. Numbers out of 0-1
               range will depart the path linearly.
            h: The absolute height of the anchor location.
            rh: The relative height (0-1).
            align_twist: Align the anchor for the twist factor.
        '''
        if not rh is None:
            h = rh * self.h
        op = self.path.name_map.get(path_node_name)
        pos = self.to_3d_from_2d(op.position(t), h)
        normal_t = 0 if t < 0 else 1 if t > 1 else t 
        twist_vector = self.to_3d_from_2d(op.position(normal_t), 0)
        twist_radius = twist_vector.length()
        plane_dir = op.direction_normalized(normal_t)
        x_direction = self.to_3d_from_2d([plane_dir[0], -plane_dir[1]])
        z_direction = self.eval_z_vector(1)
        y_direction = z_direction.cross3D(x_direction)
        orientation = l.GMatrix.from_zyx_axis(x_direction, y_direction, z_direction) * l.rotX(90)
        
        # The twist andle is simply a rotation about Z depending on height.
        rel_h = h / self.h
        twist_angle = self.twist * rel_h
        twist_rot = l.rotZ(-twist_angle)
        
        twist_align = l.IDENTITY
        z_to_centre = l.IDENTITY
        if align_twist:
            # Aligning to the twist requires rotation about a axis perpendicular to the
            # axis of the twist (which is at (0, 0, h).
            z_to_centre = l.rot_to_V(twist_vector, [0, 0, 1])
            twist_align = l.rotZ(
                radians=np.arctan2(self.twist * np.pi / 180 * twist_radius , self.h))

        # The scale factors are for the x and y axii.
        scale = l.scale(
            tuple(self.scale[i] * rel_h + (1 - rel_h) for i in range(2)) + (1,))
        
        scale_zalign = l.IDENTITY
        scale_xalign = l.IDENTITY
        if align_scale:
            # Scaling adjustment along the Z plane is equivalent to a z rotation 
            # of the difference of the angle of a circle and the scaleg cirle.
            scale_zalign = l.rotY(radians=self._z_radians_scale_align(rel_h, twist_vector)) 
            
            scaled_vector = scale * twist_vector
            scale_xalign = l.rotZ(radians=-np.arctan2(
                twist_vector.length() - scaled_vector.length(), rel_h * self.h)) 
                      

        twisted = (twist_rot * l.translate(pos) * z_to_centre.I 
                   * twist_align * z_to_centre * orientation * scale_zalign * scale_xalign)
        
        
        result = scale * twisted 

        # Descaling the matrix so the co-ordinates don't skew.
        result = result.descale()
        return result


@core.shape('arc_extrude')
@dataclass
class RotateExtrude(ExtrudedShape):
    '''Generates a circular/arc extrusion of a given Path.'''
    path: Path
    degrees: float=360
    radians: float=None
    convexity: int=10
    fn: int=None
    fa: float=None
    fs: float=None

    
    SCALE=1.0
    
    EXAMPLE_SHAPE_ARGS=core.args(
        PathBuilder()
            .move([0, 0])
            .line([110 * SCALE, 0], 'linear')
            .arc_tangent_point([10 * SCALE, 100 * SCALE], name='curve', degrees=120)
            .line([0, 100 * SCALE], 'linear2')
            .line([0, 0], 'linear3')
            .build(),
        degrees=120,
        fn=80,
        )

    EXAMPLE_ANCHORS=(
                core.surface_args('edge', 'linear', 0.5),
                core.surface_args('linear2', 0.5, 10),
                core.surface_args('linear2', 0, 40),
                core.surface_args('linear2', 1, 40),
                core.surface_args('linear3', 0.5, 20),
                core.surface_args('curve', 0, 45),
                core.surface_args('curve', 0.1, 40),
                core.surface_args('curve', 0.2, 40),
                core.surface_args('curve', 0.3, 40),
                core.surface_args('curve', 0.4, 40),
                core.surface_args('curve', 0.5, 40),
                core.surface_args('curve', 0.6, 40),
                core.surface_args('curve', 0.7, 40),
                core.surface_args('curve', 0.8, 40),
                core.surface_args('curve', 0.9, 40),
                core.surface_args('curve', 1, 70),
                core.surface_args('linear2', 0.1, 0.9),
                core.surface_args('linear2', 0.5, 0.9),
                core.surface_args('linear2', 1.0, 0.9),
                )

    def render(self, renderer):
        polygon = renderer.model.Polygon(*self.path.polygons(renderer.get_current_attributes()))
        params = core.fill_params(
            self, renderer, tuple(core.ARGS_XLATION_TABLE.keys()), exclude=('path', 'degrees', 'radians'))
        angle = self.degrees
        if self.radians:
            angle = self.radians * 180 / np.pi
        params['angle'] = angle
        
        return renderer.add(renderer.model.rotate_extrude(**params)(polygon))

    def to_3d_from_2d(self, vec_2d, angle=0., degrees=0, radians=None):
        return l.rotZ(
            degrees=degrees, radians=radians) * l.rotX(90) * l.GVector([vec_2d[0], vec_2d[1], 0])
    
    def _z_radians_scale_align(self, rel_h, twist_vector):
        xelipse_max = self.scale[0] * rel_h + (1 - rel_h)
        yelipse_max = self.scale[1] * rel_h + (1 - rel_h)
        eliplse_angle = np.arctan2(xelipse_max * twist_vector.y, yelipse_max * twist_vector.x)
        circle_angle = np.arctan2(twist_vector.y, twist_vector.x)
        return eliplse_angle - circle_angle
        
    
    @core.anchor('Anchor to the path edge projected to surface.')
    def edge(self, path_node_name, t=0, degrees=0, radians=None):
        '''Anchors to the edge projected to the surface of the rotated extrusion.
        Args:
            path_node_name: The path node name to attach to.
            t: 0 to 1 being the beginning and end of the segment. Numbers out of 0-1
               range will depart the path linearly.
            degrees or radians: The angle along the rotated extrusion.
        '''
        op = self.path.name_map.get(path_node_name)
        normal = op.normal2d(t)
        pos = op.position(t)

        return (l.rotZ(degrees=degrees, radians=radians)
                     * l.ROTX_90  # Projection from 2D Path to 3D space
                     * l.translate([pos[0], pos[1], 0])
                     * l.ROTY_90  
                     * l.rotXSinCos(normal[1], -normal[0]))
    
    @core.anchor('Centre of the extrusion arc.')
    def centre(self):
        return l.IDENTITY

if __name__ == "__main__":
    core.anchorscad_main(False)
    <|MERGE_RESOLUTION|>--- conflicted
+++ resolved
@@ -779,12 +779,7 @@
         gpoint = l.GVector(LIST_3_FLOAT(point))
         gcontrol = l.GVector(LIST_3_FLOAT(control))
         g_rel = (gcontrol - gpoint)
-<<<<<<< HEAD
         if not cv_len is None and g_rel.length() > EPSILON:
-=======
-        
-        if g_rel.length() > EPSILON and not cv_len is None:
->>>>>>> e2fd138e
             g_rel = g_rel.N * cv_len
 
         if radians:
